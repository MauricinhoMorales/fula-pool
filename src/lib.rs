--- conflicted
+++ resolved
@@ -1,9 +1,6 @@
-<<<<<<< HEAD
+#![cfg_attr(not(feature = "std"), no_std)]
+
 use codec::EncodeLike;
-=======
-#![cfg_attr(not(feature = "std"), no_std)]
-
->>>>>>> fed7f640
 use codec::{Decode, Encode, MaxEncodedLen};
 use frame_support::traits::Defensive;
 use frame_support::traits::Len;
@@ -310,16 +307,9 @@
                 name: bounded_name,
                 owner: Some(owner.clone()),
                 parent: None,
-<<<<<<< HEAD
-                participants: bounded_vec![owner.clone()],
-                request_number: 0,
-=======
                 participants: bounded_participants,
->>>>>>> fed7f640
             };
-
             Pools::<T>::insert(pool_id.clone(), pool);
-
             user.pool_id = Some(pool_id.clone());
             user.peer_id = peer_id.into();
             Users::<T>::set(&owner, Some(user));
